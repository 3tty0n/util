--- conflicted
+++ resolved
@@ -62,11 +62,8 @@
     }
   }
 
-<<<<<<< HEAD
   def updateIfEmpty(newResult: Try[A]) = {
-=======
-  protected def updateIfEmpty(newResult: Try[A]) = {
->>>>>>> 528f5c68
+
     if (result.isDefined) false else {
       val didSetResult = synchronized {
         if (result.isDefined) false else {
