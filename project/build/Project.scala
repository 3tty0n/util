--- conflicted
+++ resolved
@@ -28,19 +28,16 @@
     "util-reflect", "util-reflect",
     new ReflectProject(_), coreProject)
 
-<<<<<<< HEAD
   // util-logging: logging wrappers and configuration
   val loggingProject = project(
     "util-logging", "util-logging",
     new LoggingProject(_), coreProject)
-=======
+
   // util-thrift: thrift (serialization) utilities
   val thriftProject = project(
     "util-thrift", "util-thrift",
     new ThriftProject(_), coreProject)
 
-
->>>>>>> dbf32337
 
   class CoreProject(info: ProjectInfo) extends StandardProject(info) with ProjectDefaults
 
@@ -58,16 +55,14 @@
     val cglib = "cglib" % "cglib" % "2.2"
   }
 
-<<<<<<< HEAD
   class LoggingProject(info: ProjectInfo) extends StandardProject(info) with ProjectDefaults
-=======
+
   class ThriftProject(info: ProjectInfo) extends StandardProject(info) with ProjectDefaults {
     override def compileOrder = CompileOrder.JavaThenScala
     val thrift = "thrift"        % "libthrift"     % "0.5.0"
     val codecs = "commons-codec" % "commons-codec" % "1.4"
     val slf4j  = "org.slf4j"     % "slf4j-nop"     % "1.5.2" % "provided"
   }
->>>>>>> dbf32337
 
   trait ProjectDefaults extends StandardProject with SubversionPublisher {
     val specs   = "org.scala-tools.testing" % "specs_2.8.0" % "1.6.5" % "test" withSources()
